--- conflicted
+++ resolved
@@ -18,230 +18,7 @@
         <script src="https://code.jquery.com/jquery-3.2.1.min.js" integrity="sha256-hwg4gsxgFZhOsEEamdOYGBf13FyQuiTwlAQgxVSNgt4=" crossorigin="anonymous"></script>
         <script src="{{ mix('/js/nav.js') }}"></script>
     </head>
-<<<<<<< HEAD
-    <body class="font-sans font-normal text-slate-darker leading-normal min-h-screen">
+    <body data-sidebar-visible="true" class="font-sans font-normal text-slate-darker leading-normal">
         @yield('body')
-=======
-    <body data-sidebar-visible="true" class="font-sans font-normal text-slate-darker leading-normal">
-        <div class="min-h-screen">
-            <div id="sidebar" class="z-50 fixed pin-y pin-l overflow-y-scroll bg-smoke-light w-4/5 md:w-full md:max-w-xs flex-none border-r-2 border-smoke md:flex flex-col">
-                <div class="border-b border-smoke flex-none p-8">
-                    <div class="hidden md:block text-center mb-8">
-                        <a href="/" class="inline-block">
-                            <svg class="h-8" viewBox="0 0 60 36" xmlns="http://www.w3.org/2000/svg"><path d="M15 12c2-8 7-12 15-12 12 0 13.5 9 19.5 10.5 4 1 7.5-.5 10.5-4.5-2 8-7 12-15 12-12 0-13.5-9-19.5-10.5-4-1-7.5.5-10.5 4.5zM0 30c2-8 7-12 15-12 12 0 13.5 9 19.5 10.5 4 1 7.5-.5 10.5-4.5-2 8-7 12-15 12-12 0-13.5-9-19.5-10.5-4-1-7.5.5-10.5 4.5z" fill="url(#logoGradient)" fill-rule="evenodd"></path></svg>
-                        </a>
-                    </div>
-                    <div class="relative">
-                        <input class="rounded bg-white border border-smoke py-2 pr-4 pl-10 block w-full" type="text" placeholder="Search">
-                        <div class="pointer-events-none absolute pin-y pin-l pl-3 flex items-center">
-                            <svg class="pointer-events-none text-slate h-4" xmlns="http://www.w3.org/2000/svg" viewBox="0 0 20 20"><path d="M12.9 14.32a8 8 0 1 1 1.41-1.41l5.35 5.33-1.42 1.42-5.33-5.34zM8 14A6 6 0 1 0 8 2a6 6 0 0 0 0 12z"/></svg>
-                        </div>
-                    </div>
-                </div>
-                <div class="p-8 flex-1 overflow-y-scroll">
-                    <nav id="nav" class="text-base overflow-y-scroll">
-                        <div class="mb-8">
-                            <p class="mb-4 text-slate-light uppercase tracking-wide font-bold text-xs">Introduction</p>
-                            <ul>
-                                <li class="mb-3"><a class="{{ $page->active('/docs/what-is-tailwind') ? 'text-slate-darker font-bold' : 'text-slate-dark' }}" href="{{ $page->baseUrl }}/docs/what-is-tailwind">What is Tailwind?</a></li>
-                            </ul>
-                        </div>
-                        <div class="mb-8">
-                            <p class="mb-4 text-slate-light uppercase tracking-wide font-bold text-xs">Getting Started</p>
-                            <ul>
-                                <li class="mb-3"><a class="{{ $page->active('/docs/installation') ? 'text-slate-darker font-bold' : 'text-slate-dark' }}" href="{{ $page->baseUrl }}/docs/installation">Installation</a></li>
-                                <li class="mb-3">
-                                    <a class="{{ $page->active('/docs/configuration') ? 'text-slate-darker font-bold' : 'text-slate-dark' }}" href="{{ $page->baseUrl }}/docs/configuration">
-                                        Configuration
-                                    </a>
-                                </li>
-                                <li class="mb-3">
-                                    <a class="{{ $page->active('/docs/colors') ? 'text-slate-darker font-bold' : 'text-slate-dark' }}" href="{{ $page->baseUrl }}/docs/colors">
-                                        Colors
-                                    </a>
-                                </li>
-                                <li class="mb-3">
-                                    <a class="{{ $page->active('/docs/responsive-design') ? 'text-slate-darker font-bold' : 'text-slate-dark' }}" href="{{ $page->baseUrl }}/docs/responsive-design">
-                                        Responsive Design
-                                    </a>
-                                </li>
-                                <li class="mb-3">
-                                    <a class="{{ $page->active('/docs/adding-new-utilities') ? 'text-slate-darker font-bold' : 'text-slate-dark' }}" href="{{ $page->baseUrl }}/docs/adding-new-utilities">
-                                        Adding New Utilities
-                                    </a>
-                                </li>
-                                <li class="mb-3">
-                                    <a class="{{ $page->active('/docs/extracting-components') ? 'text-slate-darker font-bold' : 'text-slate-dark' }}" href="{{ $page->baseUrl }}/docs/extracting-components">
-                                        Extracting Components
-                                    </a>
-                                </li>
-                                <li class="mb-3">
-                                    <a class="{{ $page->active('/docs/functions-and-directives') ? 'text-slate-darker font-bold' : 'text-slate-dark' }}" href="{{ $page->baseUrl }}/docs/functions-and-directives">
-                                        Functions &amp; Directives
-                                    </a>
-                                </li>
-                            </ul>
-                        </div>
-                        <div class="mt-8">
-                            <p class="mb-4 text-slate-light uppercase tracking-wide font-bold text-xs">Styles</p>
-                            <ul class="mb-8">
-                                <li class="mb-3">
-                                    <a href="{{ $page->baseUrl }}/docs/background-color" class="block mb-2 {{ $page->active('/docs/background-') ? 'text-slate-darker font-bold' : 'text-slate-dark' }}">Backgrounds</a>
-                                    <ul class="pl-4 {{ $page->active('/docs/background-') ? 'block' : 'hidden' }}">
-                                        <li class="mb-3"><a href="{{ $page->baseUrl }}/docs/background-color" class="{{ $page->active('/docs/background-color') ? 'text-slate-darker font-bold' : 'text-slate-dark' }}">Color</a></li>
-                                        <li class="mb-3"><a href="{{ $page->baseUrl }}/docs/background-position" class="{{ $page->active('/docs/background-position') ? 'text-slate-darker font-bold' : 'text-slate-dark' }}">Position</a></li>
-                                        <li class="mb-3"><a href="{{ $page->baseUrl }}/docs/background-size" class="{{ $page->active('/docs/background-size') ? 'text-slate-darker font-bold' : 'text-slate-dark' }}">Size</a></li>
-                                    </ul>
-                                </li>
-                                <li class="mb-3">
-                                    <a href="{{ $page->baseUrl }}/docs/border-width" class="block mb-2 {{ $page->active(['/docs/border-width', '/docs/border-color', '/docs/border-style']) ? 'text-slate-darker font-bold' : 'text-slate-dark' }}">Borders</a>
-                                    <ul class="pl-4 {{ $page->active(['/docs/border-width', '/docs/border-color', '/docs/border-style']) ? 'block' : 'hidden' }}">
-                                        <li class="mb-3"><a href="{{ $page->baseUrl }}/docs/border-width" class="{{ $page->active('/docs/border-width') ? 'text-slate-darker font-bold' : 'text-slate-dark' }}">Width</a></li>
-                                        <li class="mb-3"><a href="{{ $page->baseUrl }}/docs/border-color" class="{{ $page->active('/docs/border-color') ? 'text-slate-darker font-bold' : 'text-slate-dark' }}">Color</a></li>
-                                        <li class="mb-3"><a href="{{ $page->baseUrl }}/docs/border-style" class="{{ $page->active('/docs/border-style') ? 'text-slate-darker font-bold' : 'text-slate-dark' }}">Style</a></li>
-                                    </ul>
-                                </li>
-                                <li class="mb-3"><a href="{{ $page->baseUrl }}/docs/border-radius" class="{{ $page->active('/docs/border-radius') ? 'text-slate-darker font-bold' : 'text-slate-dark' }}">Border Radius</a></li>
-                                <li class="mb-3"><a href="{{ $page->baseUrl }}/docs/container" class="{{ $page->active('/docs/container') ? 'text-slate-darker font-bold' : 'text-slate-dark' }}">Container</a></li>
-                                <li class="mb-3"><a href="{{ $page->baseUrl }}/docs/display" class="{{ $page->active('/docs/display') ? 'text-slate-darker font-bold' : 'text-slate-dark' }}">Display</a></li>
-                                <li class="mb-3">
-                                    <a href="{{ $page->baseUrl }}/docs/flexbox-display" class="block mb-2 {{ $page->active('/docs/flexbox-') ? 'text-slate-darker font-bold' : 'text-slate-dark' }}">Flexbox</a>
-                                    <ul class="pl-4 {{ $page->active('/docs/flexbox-') ? 'block' : 'hidden' }}">
-                                        <li class="mb-3"><a href="{{ $page->baseUrl }}/docs/flexbox-display" class="{{ $page->active('/docs/flexbox-display') ? 'text-slate-darker font-bold' : 'text-slate-dark' }}">Display</a></li>
-                                        <li class="mb-3"><a href="{{ $page->baseUrl }}/docs/flexbox-direction" class="{{ $page->active('/docs/flexbox-direction') ? 'text-slate-darker font-bold' : 'text-slate-dark' }}">Direction</a></li>
-                                        <li class="mb-3"><a href="{{ $page->baseUrl }}/docs/flexbox-wrapping" class="{{ $page->active('/docs/flexbox-wrapping') ? 'text-slate-darker font-bold' : 'text-slate-dark' }}">Wrapping</a></li>
-                                        <li class="mb-3"><a href="{{ $page->baseUrl }}/docs/flexbox-justify-content" class="{{ $page->active('/docs/flexbox-justify-content') ? 'text-slate-darker font-bold' : 'text-slate-dark' }}">Justify Content</a></li>
-                                        <li class="mb-3"><a href="{{ $page->baseUrl }}/docs/flexbox-align-items" class="{{ $page->active('/docs/flexbox-align-items') ? 'text-slate-darker font-bold' : 'text-slate-dark' }}">Align Items</a></li>
-                                        <li class="mb-3"><a href="{{ $page->baseUrl }}/docs/flexbox-align-content" class="{{ $page->active('/docs/flexbox-align-content') ? 'text-slate-darker font-bold' : 'text-slate-dark' }}">Align Content</a></li>
-                                        <li class="mb-3"><a href="{{ $page->baseUrl }}/docs/flexbox-align-self" class="{{ $page->active('/docs/flexbox-align-self') ? 'text-slate-darker font-bold' : 'text-slate-dark' }}">Align Self</a></li>
-                                        <li class="mb-3"><a href="{{ $page->baseUrl }}/docs/flexbox-flex-grow-shrink" class="{{ $page->active('/docs/flexbox-flex-grow-shrink') ? 'text-slate-darker font-bold' : 'text-slate-dark' }}">Flex, Grow, &amp; Shrink</a></li>
-                                    </ul>
-                                </li>
-                                <li class="mb-3"><a href="{{ $page->baseUrl }}/docs/floats" class="{{ $page->active('/docs/floats') ? 'text-slate-darker font-bold' : 'text-slate-dark' }}">Floats</a></li>
-                                <li class="mb-3"><a href="{{ $page->baseUrl }}/docs/forms" class="{{ $page->active('/docs/forms') ? 'text-slate-darker font-bold' : 'text-slate-dark' }}">Forms</a></li>
-                                <li class="mb-3"><a href="{{ $page->baseUrl }}/docs/grid" class="{{ $page->active('/docs/grid') ? 'text-slate-darker font-bold' : 'text-slate-dark' }}">Grid</a></li>
-                                <li class="mb-3">
-                                    <a href="{{ $page->baseUrl }}/docs/cursor" class="block mb-2 {{ $page->active(['/docs/cursor', '/docs/resize', '/docs/pointer-events', '/docs/user-select']) ? 'text-slate-darker font-bold' : 'text-slate-dark' }}">Interactivity</a>
-                                    <ul class="pl-4 {{ $page->active(['/docs/cursor', '/docs/resize', '/docs/pointer-events', '/docs/user-select']) ? 'block' : 'hidden' }}">
-                                        <li class="mb-3"><a href="{{ $page->baseUrl }}/docs/cursor" class="{{ $page->active('/docs/cursor') ? 'text-slate-darker font-bold' : 'text-slate-dark' }}">Cursor</a></li>
-                                        <li class="mb-3"><a href="{{ $page->baseUrl }}/docs/resize" class="{{ $page->active('/docs/resize') ? 'text-slate-darker font-bold' : 'text-slate-dark' }}">Resize</a></li>
-                                        <li class="mb-3"><a href="{{ $page->baseUrl }}/docs/pointer-events" class="{{ $page->active('/docs/pointer-events') ? 'text-slate-darker font-bold' : 'text-slate-dark' }}">Pointer Events</a></li>
-                                        <li class="mb-3"><a href="{{ $page->baseUrl }}/docs/user-select" class="{{ $page->active('/docs/user-select') ? 'text-slate-darker font-bold' : 'text-slate-dark' }}">User Select</a></li>
-                                    </ul>
-                                </li>
-                                <li class="mb-3"><a href="{{ $page->baseUrl }}/docs/lists" class="{{ $page->active('/docs/lists') ? 'text-slate-darker font-bold' : 'text-slate-dark' }}">Lists</a></li>
-                                <li class="mb-3"><a href="{{ $page->baseUrl }}/docs/opacity" class="{{ $page->active('/docs/opacity') ? 'text-slate-darker font-bold' : 'text-slate-dark' }}">Opacity</a></li>
-                                <li class="mb-3"><a href="{{ $page->baseUrl }}/docs/overflow" class="{{ $page->active('/docs/overflow') ? 'text-slate-darker font-bold' : 'text-slate-dark' }}">Overflow</a></li>
-                                <li class="mb-3"><a href="{{ $page->baseUrl }}/docs/positioning" class="{{ $page->active('/docs/positioning') ? 'text-slate-darker font-bold' : 'text-slate-dark' }}">Positioning</a></li>
-                                <li class="mb-3"><a href="{{ $page->baseUrl }}/docs/shadows" class="{{ $page->active('/docs/shadows') ? 'text-slate-darker font-bold' : 'text-slate-dark' }}">Shadows</a></li>
-                                <li class="mb-3">
-                                    <a href="{{ $page->baseUrl }}/docs/width" class="block mb-2 {{ $page->active(['/docs/width', '/docs/min-width', '/docs/max-width', '/docs/height', '/docs/min-height', '/docs/max-height']) ? 'text-slate-darker font-bold' : 'text-slate-dark' }}">Sizing</a>
-                                    <ul class="pl-4 {{ $page->active(['/docs/width', '/docs/min-width', '/docs/max-width', '/docs/height', '/docs/min-height', '/docs/max-height']) ? 'block' : 'hidden' }}">
-                                        <li class="mb-3"><a href="{{ $page->baseUrl }}/docs/width" class="{{ $page->active('/docs/width') ? 'text-slate-darker font-bold' : 'text-slate-dark' }}">Width</a></li>
-                                        <li class="mb-3"><a href="{{ $page->baseUrl }}/docs/min-width" class="{{ $page->active('/docs/min-width') ? 'text-slate-darker font-bold' : 'text-slate-dark' }}">Min-Width</a></li>
-                                        <li class="mb-3"><a href="{{ $page->baseUrl }}/docs/max-width" class="{{ $page->active('/docs/max-width') ? 'text-slate-darker font-bold' : 'text-slate-dark' }}">Max-Width</a></li>
-                                        <li class="mb-3"><a href="{{ $page->baseUrl }}/docs/height" class="{{ $page->active('/docs/height') ? 'text-slate-darker font-bold' : 'text-slate-dark' }}">Height</a></li>
-                                        <li class="mb-3"><a href="{{ $page->baseUrl }}/docs/min-height" class="{{ $page->active('/docs/min-height') ? 'text-slate-darker font-bold' : 'text-slate-dark' }}">Min-Height</a></li>
-                                        <li class="mb-3"><a href="{{ $page->baseUrl }}/docs/max-height" class="{{ $page->active('/docs/max-height') ? 'text-slate-darker font-bold' : 'text-slate-dark' }}">Max-Height</a></li>
-                                    </ul>
-                                </li>
-                                <li class="mb-3">
-                                    <a href="{{ $page->baseUrl }}/docs/padding" class="block mb-2 {{ $page->active(['/docs/padding', '/docs/margin', '/docs/negative-margin']) ? 'text-slate-darker font-bold' : 'text-slate-dark' }}">Spacing</a>
-                                    <ul class="pl-4 {{ $page->active(['/docs/padding', '/docs/margin', '/docs/negative-margin']) ? 'block' : 'hidden' }}">
-                                        <li class="mb-3"><a href="{{ $page->baseUrl }}/docs/padding" class="{{ $page->active('/docs/padding') ? 'text-slate-darker font-bold' : 'text-slate-dark' }}">Padding</a></li>
-                                        <li class="mb-3"><a href="{{ $page->baseUrl }}/docs/margin" class="{{ $page->active('/docs/margin') ? 'text-slate-darker font-bold' : 'text-slate-dark' }}">Margin</a></li>
-                                        <li class="mb-3"><a href="{{ $page->baseUrl }}/docs/negative-margin" class="{{ $page->active('/docs/negative-margin') ? 'text-slate-darker font-bold' : 'text-slate-dark' }}">Negative Margin</a></li>
-                                    </ul>
-                                </li>
-                                <li class="mb-3"><a href="{{ $page->baseUrl }}/docs/svg" class="{{ $page->active('/docs/svg') ? 'text-slate-darker font-bold' : 'text-slate-dark' }}">SVG</a></li>
-                                <li class="mb-3">
-                                    <a href="{{ $page->baseUrl }}/docs/fonts" class="block mb-2 {{ $page->active(['/docs/fonts', '/docs/text-color', '/docs/text-sizing', '/docs/font-weight', '/docs/line-height', '/docs/letter-spacing', '/docs/whitespace-and-wrapping', '/docs/text-style']) ? 'text-slate-darker font-bold' : 'text-slate-dark' }}">Typography</a>
-                                    <ul class="pl-4 {{ $page->active(['/docs/fonts', '/docs/text-color', '/docs/text-sizing', '/docs/font-weight', '/docs/line-height', '/docs/letter-spacing', '/docs/whitespace-and-wrapping', '/docs/text-style']) ? 'block' : 'hidden' }}">
-                                        <li class="mb-3"><a href="{{ $page->baseUrl }}/docs/fonts" class="{{ $page->active('/docs/fonts') ? 'text-slate-darker font-bold' : 'text-slate-dark' }}">Fonts</a></li>
-                                        <li class="mb-3"><a href="{{ $page->baseUrl }}/docs/text-color" class="{{ $page->active('/docs/text-color') ? 'text-slate-darker font-bold' : 'text-slate-dark' }}">Color</a></li>
-                                        <li class="mb-3"><a href="{{ $page->baseUrl }}/docs/text-sizing" class="{{ $page->active('/docs/text-sizing') ? 'text-slate-darker font-bold' : 'text-slate-dark' }}">Sizing</a></li>
-                                        <li class="mb-3"><a href="{{ $page->baseUrl }}/docs/font-weight" class="{{ $page->active('/docs/font-weight') ? 'text-slate-darker font-bold' : 'text-slate-dark' }}">Weight</a></li>
-                                        <li class="mb-3"><a href="{{ $page->baseUrl }}/docs/line-height" class="{{ $page->active('/docs/line-height') ? 'text-slate-darker font-bold' : 'text-slate-dark' }}">Line Height</a></li>
-                                        <li class="mb-3"><a href="{{ $page->baseUrl }}/docs/letter-spacing" class="{{ $page->active('/docs/letter-spacing') ? 'text-slate-darker font-bold' : 'text-slate-dark' }}">Letter Spacing</a></li>
-                                        <li class="mb-3"><a href="{{ $page->baseUrl }}/docs/text-style" class="{{ $page->active('/docs/text-style') ? 'text-slate-darker font-bold' : 'text-slate-dark' }}">Style &amp; Decoration</a></li>
-                                        <li class="mb-3"><a href="{{ $page->baseUrl }}/docs/whitespace-and-wrapping" class="{{ $page->active('/docs/whitespace-and-wrapping') ? 'text-slate-darker font-bold' : 'text-slate-dark' }}">Whitespace &amp; Wrapping</a></li>
-                                    </ul>
-                                </li>
-                                <li class="mb-3"><a href="{{ $page->baseUrl }}/docs/vertical-alignment" class="{{ $page->active('/docs/vertical-alignment') ? 'text-slate-darker font-bold' : 'text-slate-dark' }}">Vertical Alignment</a></li>
-                                <li class="mb-3"><a href="{{ $page->baseUrl }}/docs/visibility" class="{{ $page->active('/docs/visibility') ? 'text-slate-darker font-bold' : 'text-slate-dark' }}">Visibility</a></li>
-                                <li class="mb-3"><a href="{{ $page->baseUrl }}/docs/z-index" class="{{ $page->active('/docs/z-index') ? 'text-slate-darker font-bold' : 'text-slate-dark' }}">Z-Index</a></li>
-                            </ul>
-                        </div>
-                        <div class="mb-8">
-                            <p class="mb-4 text-slate-light uppercase tracking-wide font-bold text-xs">Examples</p>
-                            <ul>
-                                <li class="mb-3"><a href="{{ $page->baseUrl }}/docs/examples/buttons" class="{{ $page->active('/docs/examples/buttons') ? 'text-slate-darker font-bold' : 'text-slate-dark' }}">Buttons</a></li>
-                                <li class="mb-3"><a class="{{ $page->active('/examples/alerts') ? 'text-slate-darker font-bold' : 'text-slate-dark' }}" href="{{ $page->baseUrl }}/examples/alerts">Alerts</a></li>
-                                <li class="mb-3"><a class="{{ $page->active('/examples/cards') ? 'text-slate-darker font-bold' : 'text-slate-dark' }}" href="{{ $page->baseUrl }}/examples/cards">Cards</a></li>
-                            </ul>
-                        </div>
-                    </nav>
-                </div>
-            </div>
-            <div class="md:ml-80">
-                <div class="fixed w-full">
-                    <div class="pin-t bg-white md:hidden relative border-b border-dark h-12 flex items-center">
-                          <div class="js-open-sidebar absolute pin-l pin-y px-4 flex items-center">
-                              <svg class="h-4" fill="#777" xmlns="http://www.w3.org/2000/svg" viewBox="0 0 20 20"><path d="M0 3h20v2H0V3zm0 6h20v2H0V9zm0 6h20v2H0v-2z"/></svg>
-                          </div>
-                          <div class="mx-auto inline-flex items-center">
-                              <svg class="h-4" viewBox="0 0 60 36" xmlns="http://www.w3.org/2000/svg">
-                                  <path d="M15 12c2-8 7-12 15-12 12 0 13.5 9 19.5 10.5 4 1 7.5-.5 10.5-4.5-2 8-7 12-15 12-12 0-13.5-9-19.5-10.5-4-1-7.5.5-10.5 4.5zM0 30c2-8 7-12 15-12 12 0 13.5 9 19.5 10.5 4 1 7.5-.5 10.5-4.5-2 8-7 12-15 12-12 0-13.5-9-19.5-10.5-4-1-7.5.5-10.5 4.5z" fill="url(#logoGradient)" fill-rule="evenodd"></path>
-                              </svg>
-                          </div>
-                          <div class="js-close-sidebar">
-                            <div class="flex items-center absolute pin-r pin-y px-4">
-                              <svg class="h-4" xmlns="http://www.w3.org/2000/svg" viewBox="0 0 20 20"><path d="M10 8.586L2.929 1.515 1.515 2.929 8.586 10l-7.071 7.071 1.414 1.414L10 11.414l7.071 7.071 1.414-1.414L11.414 10l7.071-7.071-1.414-1.414L10 8.586z"/></svg>
-                            </div>
-                          </div>
-                    </div>
-                </div>
-                <div id="content" class="px-6 py-16 md:py-8 w-full max-w-xl mx-auto">
-                    <div id="app">
-                        @yield('body')
-                    </div>
-                    <script src="/js/app.js"></script>
-                    <script>
-                        anchors.options = { placement: 'left', class: 'text-slate-light' };
-                        anchors.add();
-
-                        var closeSidebar = function () {
-                            $('#sidebar').addClass("hidden");
-                            $('.js-close-sidebar').addClass("hidden");
-                        }
-
-                        $('.js-close-sidebar').on('click', function () {
-                          closeSidebar();
-                        });
-
-                        $('.js-open-sidebar').on('click', function () {
-                            $('#sidebar').removeClass("hidden");
-                            $('.js-close-sidebar').removeClass("hidden");
-                        });
-
-                        $(document).ready(function () {
-                          if ($(window).width() <= 767) {
-                            closeSidebar();
-                          }
-                        });
-                    </script>
-                </div>
-            </div>
-        </div>
-
-        <svg>
-          <defs>
-            <linearGradient x1="0%" y1="0%" y2="100%" id="logoGradient">
-              <stop stop-color="#2383AE" offset="0%"></stop>
-              <stop stop-color="#6DD7B9" offset="100%"></stop>
-            </linearGradient>
-          </defs>
-        </svg>
->>>>>>> 96c61724
     </body>
 </html>